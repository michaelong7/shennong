name: shennong
channels:
  - conda-forge
  - coml
dependencies:
  - python>=3.6
  - shennong-pykaldi
  - cython
  - flake8
  - h5features>=1.3.2
  - h5py
  - ipython
  - joblib
  # pykaldi is compiled on numpy-1.15, so the whole shennong must stay on the
  # 1.15 version
  - numpy==1.15.*
  - pip
  - pyparsing
  - pytest>=5.0
  - pytest-cov
  - pytest-runner
  - pyyaml
  - scipy
  - sox  # sox binary
  - sphinx
  - sphinx_rtd_theme
  - pip:
<<<<<<< HEAD
      - crepe
      - json-tricks
      - ninja
      - tensorflow>=2.0.0
=======
      - json-tricks==3.15.*
      - ninja
      - sox  # pysox
>>>>>>> e8480bda
<|MERGE_RESOLUTION|>--- conflicted
+++ resolved
@@ -25,13 +25,8 @@
   - sphinx
   - sphinx_rtd_theme
   - pip:
-<<<<<<< HEAD
       - crepe
-      - json-tricks
-      - ninja
-      - tensorflow>=2.0.0
-=======
       - json-tricks==3.15.*
       - ninja
       - sox  # pysox
->>>>>>> e8480bda
+      - tensorflow>=2.0.0